{
  "name": "webcomponents-polyfills",
  "private": true,
  "description": "Webcomponents polyfills monorepo",
  "author": "The Polymer Authors",
  "license": "BSD-3-Clause",
  "scripts": {
    "bootstrap": "lerna bootstrap --ci",
    "build": "lerna run build --stream",
    "lint": "lerna run lint --stream",
    "test": "lerna run test --stream",
<<<<<<< HEAD
    "test-sauce": "lerna run test --stream -- -- -s 'windows 10/microsoftedge@16' -s 'windows 10/microsoftedge@15' -s 'windows 8.1/internet explorer@11' -s 'macos 10.13/safari@11' -s 'macos 10.12/safari@10' -s 'os x 10.11/safari@9' -s 'Linux/chrome@41'",
=======
    "test-pack": "lerna exec \"npm pack\"",
>>>>>>> 236dd2cd
    "nuke": "rm -rf package-lock.json node_modules && npm install && lerna exec \"rm -f package-lock.json\" && lerna clean --yes && lerna bootstrap && lerna exec --stream -- \"test -f package-lock.json || npm install --package-lock-only\""
  },
  "devDependencies": {
    "@gulp-sourcemaps/sources-content": "^1.0.0",
    "babel-core": "^6.26.3",
    "del": "^3.0.0",
    "eslint": "^5.9.0",
    "eslint-plugin-html": "^5.0.3",
    "lerna": "^3.13.3",
    "google-closure-compiler": "^20180910.0.0",
    "gulp": "^4.0.0",
    "gulp-babel": "^7.0.1",
    "gulp-rename": "^1.4.0",
    "gulp-rollup": "^2.16.2",
    "gulp-size": "^3.0.0",
    "gulp-sourcemaps": "^2.6.4",
    "rollup": "^0.62.0",
    "rollup-plugin-babel": "^3.0.7",
    "rollup-plugin-commonjs": "^9.2.0",
    "rollup-plugin-license": "^0.8.1",
    "web-component-tester": "^6.9.2"
  }
}<|MERGE_RESOLUTION|>--- conflicted
+++ resolved
@@ -9,11 +9,8 @@
     "build": "lerna run build --stream",
     "lint": "lerna run lint --stream",
     "test": "lerna run test --stream",
-<<<<<<< HEAD
+    "test-pack": "lerna exec \"npm pack\"",
     "test-sauce": "lerna run test --stream -- -- -s 'windows 10/microsoftedge@16' -s 'windows 10/microsoftedge@15' -s 'windows 8.1/internet explorer@11' -s 'macos 10.13/safari@11' -s 'macos 10.12/safari@10' -s 'os x 10.11/safari@9' -s 'Linux/chrome@41'",
-=======
-    "test-pack": "lerna exec \"npm pack\"",
->>>>>>> 236dd2cd
     "nuke": "rm -rf package-lock.json node_modules && npm install && lerna exec \"rm -f package-lock.json\" && lerna clean --yes && lerna bootstrap && lerna exec --stream -- \"test -f package-lock.json || npm install --package-lock-only\""
   },
   "devDependencies": {
