/**
@license
Copyright (c) 2016 The Polymer Project Authors. All rights reserved.
This code may only be used under the BSD style license found at http://polymer.github.io/LICENSE.txt
The complete set of authors may be found at http://polymer.github.io/AUTHORS.txt
The complete set of contributors may be found at http://polymer.github.io/CONTRIBUTORS.txt
Code distributed by Google as part of the polymer project is also
subject to an additional IP rights grant found at http://polymer.github.io/PATENTS.txt
*/

import * as utils from './utils.js';
import {EventTargetPatches} from './patches/EventTarget.js';
import {NodePatches} from './patches/Node.js';
import {SlotablePatches} from './patches/Slotable.js';
import {ParentNodePatches, ParentNodeDocumentOrFragmentPatches} from './patches/ParentNode.js';
import {ElementPatches, ElementShadowPatches} from './patches/Element.js';
import {ElementOrShadowRootPatches} from './patches/ElementOrShadowRoot.js';
import {HTMLElementPatches} from './patches/HTMLElement.js';
import {SlotPatches} from './patches/Slot.js';
import {DocumentOrFragmentPatches} from './patches/DocumentOrFragment.js';
import {DocumentOrShadowRootPatches} from './patches/DocumentOrShadowRoot.js';
import {DocumentPatches} from './patches/Document.js';
import {WindowPatches} from './patches/Window.js';

// Some browsers (IE/Edge) have non-standard HTMLElement accessors.
const NonStandardHTMLElement = {};

if (Object.getOwnPropertyDescriptor(HTMLElement.prototype, 'parentElement')) {
  NonStandardHTMLElement.parentElement = NodePatches.parentElement;
}

if (Object.getOwnPropertyDescriptor(HTMLElement.prototype, 'contains')) {
  NonStandardHTMLElement.contains = NodePatches.contains;
}

if (Object.getOwnPropertyDescriptor(HTMLElement.prototype, 'children')) {
  NonStandardHTMLElement.children = ParentNodePatches.children;
}

if (Object.getOwnPropertyDescriptor(HTMLElement.prototype, 'innerHTML')) {
  NonStandardHTMLElement.innerHTML = ElementOrShadowRootPatches.innerHTML;
}

if (Object.getOwnPropertyDescriptor(HTMLElement.prototype, 'className')) {
  NonStandardHTMLElement.className = ElementPatches.className;
}

// Avoid patching `innerHTML` if it does not exist on Element (IE)
// and we can patch accessors (hasDescriptors).
const ElementShouldHaveInnerHTML = !utils.settings.hasDescriptors || 'innerHTML' in Element.prototype;

// setup patching
const patchMap = {
  EventTarget: [EventTargetPatches],
  Node: [NodePatches, !window.EventTarget ? EventTargetPatches : null],
  Text: [SlotablePatches],
  Comment: [SlotablePatches],
  CDATASection: [SlotablePatches],
  ProcessingInstruction: [SlotablePatches],
  Element: [ElementPatches, ParentNodePatches, SlotablePatches,
    ElementShouldHaveInnerHTML ? ElementOrShadowRootPatches : null,
    !window.HTMLSlotElement ? SlotPatches : null],
  HTMLElement: [HTMLElementPatches, NonStandardHTMLElement],
  HTMLSlotElement: [SlotPatches],
  DocumentFragment: [ParentNodeDocumentOrFragmentPatches, DocumentOrFragmentPatches],
  Document: [DocumentPatches, ParentNodeDocumentOrFragmentPatches, DocumentOrFragmentPatches, DocumentOrShadowRootPatches],
  Window: [WindowPatches]
}

const getPatchPrototype = (name) => window[name] && window[name].prototype;

// Note, must avoid patching accessors on prototypes when descriptors are not correct
// because the CustomElements polyfill checks if these exist before patching instances.
// CustomElements polyfill *only* cares about these accessors.
const disallowedNativePatches = utils.settings.hasDescriptors ? null : ['innerHTML', 'textContent'];

/**
 * Patch a group of accessors on an object.
 * @param {!Object} proto
 * @param {!Array<Object>} list
 * @param {string=} prefix
 * @param {Array=} disallowed
 */
function applyPatchList(proto, list, prefix, disallowed) {
  list.forEach(patch => proto && patch &&
    utils.patchProperties(proto, patch, prefix, disallowed));
}

/** @param {string=} prefix */
export const applyPatches = (prefix) => {
  const disallowed = prefix ? null : disallowedNativePatches;
  for (let p in patchMap) {
    const proto = getPatchPrototype(p);
    applyPatchList(proto, patchMap[p], prefix, disallowed);
  }
}

const PROTO_IS_PATCHED = utils.SHADY_PREFIX + 'protoIsPatched';

// This property is stored directly on these objects, rather than in a local
// Map, because IE11 has a bug around `defineProperty`/`hasOwnProperty` which
// breaks Closure Compiler's WeakMap polyfill when using both certain native
// prototypes (e.g. of CDATASection) and their instances as keys - even if
// they're isolated to different WeakMaps. Closure's WeakMap polyfill is used
// transitively by its own Map and Set polyfills, so this bug applies to any
// situation where either of Map or Set are polyfilled also.
const PATCHED_PROTO = utils.SHADY_PREFIX + 'patchedProto';

// Patch non-element prototypes up front so that we don't have to check
// the type of Node when patching an can always assume we're patching an element.
['Text', 'Comment', 'CDATASection', 'ProcessingInstruction'].forEach(name => {
  const ctor = window[name];
  const patchedProto = Object.create(ctor.prototype);
  patchedProto[PROTO_IS_PATCHED] = true;
  applyPatchList(patchedProto, patchMap.EventTarget);
  applyPatchList(patchedProto, patchMap.Node);
  if (patchMap[name]) {
    applyPatchList(patchedProto, patchMap[name]);
  }
  ctor.prototype[PATCHED_PROTO] = patchedProto;
});

export const patchElementProto = (proto) => {
  proto[PROTO_IS_PATCHED] = true;
  applyPatchList(proto, patchMap.EventTarget);
  applyPatchList(proto, patchMap.Node);
  applyPatchList(proto, patchMap.Element);
  applyPatchList(proto, patchMap.HTMLElement);
  applyPatchList(proto, patchMap.HTMLSlotElement);
  return proto;
}

const HTMLElementPatchedProto = Object.create(HTMLElement.prototype);
patchElementProto(HTMLElementPatchedProto);

// Replaces the HTMLElement in the custom element's prototype chain
// with a patched protoype. This ensures custom elements do not have to
// be patched on-demand. Since custom elements typically have ShadowDOM,
// they need to be patched. This is exported as an integration point with the
// Custom Elements polyfill.
export const patchCustomElementProto = (proto) => {
  if (proto[PROTO_IS_PATCHED]) {
    return;
  }
  let nextProto = Object.getPrototypeOf(proto);
  while (nextProto && nextProto !== HTMLElement.prototype) {
    proto = nextProto;
    nextProto = Object.getPrototypeOf(proto);
  }
  Object.setPrototypeOf(proto, HTMLElementPatchedProto);
}

export const patchNodeProto = (node) => {
  if (node[PROTO_IS_PATCHED] || utils.isShadyRoot(node)) {
    return;
  }
<<<<<<< HEAD
  const proto = Object.getPrototypeOf(node);
  let patchedProto = proto.hasOwnProperty(PATCHED_PROTO) && proto[PATCHED_PROTO];
  if (!patchedProto) {
    patchedProto = Object.create(proto);
    patchElementProto(patchedProto);
    proto[PATCHED_PROTO] = patchedProto;
=======
  const nativeProto = Object.getPrototypeOf(node);
  // Note, this hasOwnProperty check is critical to avoid seeing a patched
  // prototype lower in the prototype chain, e.g. if an <s> element has been
  // patched, without this check, an <input> element would get the wrong patch.
  let proto = nativeProto.hasOwnProperty(PATCHED_PROTO) && nativeProto[PATCHED_PROTO];
  if (!proto) {
    proto = Object.create(nativeProto);
    patchElementProto(proto);
    nativeProto[PATCHED_PROTO] = proto;
>>>>>>> 5e721269
  }
  Object.setPrototypeOf(node, patchedProto);
}

export const patchShadowOnElement = () => {
  utils.patchProperties(Element.prototype, ElementShadowPatches);
}

export const addShadyPrefixedProperties = () => {
  // perform shady patches
  applyPatches(utils.SHADY_PREFIX);

  // install `_activeElement` because some browsers (older Chrome/Safari) do not have
  // a 'configurable' `activeElement` accesssor.
  const descriptor = DocumentOrShadowRootPatches.activeElement;
  Object.defineProperty(document, '_activeElement', descriptor);

  // On Window, we're patching `addEventListener` which is a weird auto-bound
  // property that is not directly on the Window prototype.
  utils.patchProperties(Window.prototype, WindowPatches, utils.SHADY_PREFIX);
};<|MERGE_RESOLUTION|>--- conflicted
+++ resolved
@@ -154,24 +154,15 @@
   if (node[PROTO_IS_PATCHED] || utils.isShadyRoot(node)) {
     return;
   }
-<<<<<<< HEAD
   const proto = Object.getPrototypeOf(node);
+  // Note, this hasOwnProperty check is critical to avoid seeing a patched
+  // prototype lower in the prototype chain, e.g. if an <s> element has been
+  // patched, without this check, an <input> element would get the wrong patch.
   let patchedProto = proto.hasOwnProperty(PATCHED_PROTO) && proto[PATCHED_PROTO];
   if (!patchedProto) {
     patchedProto = Object.create(proto);
     patchElementProto(patchedProto);
     proto[PATCHED_PROTO] = patchedProto;
-=======
-  const nativeProto = Object.getPrototypeOf(node);
-  // Note, this hasOwnProperty check is critical to avoid seeing a patched
-  // prototype lower in the prototype chain, e.g. if an <s> element has been
-  // patched, without this check, an <input> element would get the wrong patch.
-  let proto = nativeProto.hasOwnProperty(PATCHED_PROTO) && nativeProto[PATCHED_PROTO];
-  if (!proto) {
-    proto = Object.create(nativeProto);
-    patchElementProto(proto);
-    nativeProto[PATCHED_PROTO] = proto;
->>>>>>> 5e721269
   }
   Object.setPrototypeOf(node, patchedProto);
 }
