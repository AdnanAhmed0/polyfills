--- conflicted
+++ resolved
@@ -23,20 +23,12 @@
     "clean": "gulp clean"
   },
   "devDependencies": {
-<<<<<<< HEAD
-    "@webcomponents/custom-elements": "^1.2.1",
+    "@webcomponents/custom-elements": "^1.3.2",
     "@webcomponents/html-imports": "^1.2.0",
-    "@webcomponents/shadycss": "^1.8.0",
-    "@webcomponents/shadydom": "^1.4.2",
-    "@webcomponents/template": "^1.4.0",
-    "@webcomponents/url": "^0.7.2",
-=======
-    "@webcomponents/custom-elements": "^1.3.2",
     "@webcomponents/shadycss": "^1.9.4",
     "@webcomponents/shadydom": "^1.7.1",
     "@webcomponents/template": "^1.4.1",
     "@webcomponents/url": "^0.7.4",
->>>>>>> bb73aa21
     "babel-preset-minify": "^0.4.3",
     "get-own-property-symbols": "^0.9.2",
     "promise-polyfill": "^8.0.0",
