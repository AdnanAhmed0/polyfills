--- conflicted
+++ resolved
@@ -29,8 +29,8 @@
 
 const MODE_CLOSED = 'closed';
 
-// let isRendering = utils.settings['deferConnectionCallbacks'] && document.readyState === 'loading';
-// let rootRendered;
+let isRendering = utils.settings['deferConnectionCallbacks'] && document.readyState === 'loading';
+let rootRendered;
 
 function ancestorList(node) {
   let ancestors = [];
@@ -75,11 +75,6 @@
     /** @type {Object<string, Array<HTMLSlotElement>>} */
     this._slotMap = null;
     this._pendingSlots = null;
-<<<<<<< HEAD
-    //this._asyncRender();
-    for (let i=0, l=c$.length; i < l; i++) {
-      removeChild.call(host, c$[i])
-=======
     // NOTE: optimization flag, only require an asynchronous render
     // to record parsed children if flag is not set.
     if (utils.settings['preferPerformance']) {
@@ -88,7 +83,6 @@
       }
     } else {
       this._asyncRender();
->>>>>>> 4e6e5df5
     }
   }
 
@@ -138,29 +132,13 @@
   // NOTE: avoid renaming to ease testability.
   ['_renderRoot']() {
     // track rendering state.
-    // const wasRendering = isRendering;
-    // isRendering = true;
+    const wasRendering = isRendering;
+    isRendering = true;
     this._renderPending = false;
     if (this._slotList) {
       this._distribute();
       this._compose();
     }
-<<<<<<< HEAD
-    // // on initial render remove any undistributed children.
-    // if (!this._hasRendered) {
-    //   // TODO(sorvell): childNodes is wrong here
-    //   const c$ = accessors.childNodes.get.call(this.host);
-    //   for (let i=0, l=c$.length; i < l; i++) {
-    //     const child = c$[i];
-    //   //for (let child=accessors.firstChild.get.call(this.host); child; child=accessors.nextSibling.get.call(child)) {
-    //     const data = shadyDataForNode(child);
-    //     if (parentNode(child) === this.host &&
-    //         (child.localName === 'slot' || !data.assignedSlot)) {
-    //       removeChild.call(this.host, child);
-    //     }
-    //   }
-    // }
-=======
     // NOTE: optimization flag, only process parsed children
     // if optimization flag is not set.
     // on initial render remove any undistributed children.
@@ -175,12 +153,11 @@
         }
       }
     }
->>>>>>> 4e6e5df5
     this._hasRendered = true;
-    // isRendering = wasRendering;
-    // if (rootRendered) {
-    //   rootRendered();
-    // }
+    isRendering = wasRendering;
+    if (rootRendered) {
+      rootRendered();
+    }
   }
 
   _distribute() {
@@ -577,104 +554,6 @@
   return new ShadyRoot(ShadyRootConstructionToken, host, options);
 }
 
-<<<<<<< HEAD
-utils.setAttachShadow(attachShadow);
-
-// // Mitigate connect/disconnect spam by wrapping custom element classes.
-// if (window['customElements'] && utils.settings.inUse) {
-
-//   // process connect/disconnect after roots have rendered to avoid
-//   // issues with reaction stack.
-//   let connectMap = new Map();
-//   rootRendered = function() {
-//     // allow elements to connect
-//     const map = Array.from(connectMap);
-//     connectMap.clear();
-//     for (const [e, value] of map) {
-//       if (value) {
-//         e.__shadydom_connectedCallback();
-//       } else {
-//         e.__shadydom_disconnectedCallback();
-//       }
-//     }
-//   }
-
-//   // Document is in loading state and flag is set (deferConnectionCallbacks)
-//   // so process connection stack when `readystatechange` fires.
-//   if (isRendering) {
-//     document.addEventListener('readystatechange', () => {
-//       isRendering = false;
-//       rootRendered();
-//     }, {once: true});
-//   }
-
-//   /*
-//    * (1) elements can only be connected/disconnected if they are in the expected
-//    * state.
-//    * (2) never run connect/disconnect during rendering to avoid reaction stack issues.
-//    */
-//   const ManageConnect = (base, connected, disconnected) => {
-//     let counter = 0;
-//     const connectFlag = `__isConnected${counter++}`;
-//     if (connected || disconnected) {
-
-//       base.prototype.connectedCallback = base.prototype.__shadydom_connectedCallback = function() {
-//         // if rendering defer connected
-//         // otherwise connect only if we haven't already
-//         if (isRendering) {
-//           connectMap.set(this, true);
-//         } else if (!this[connectFlag]) {
-//           this[connectFlag] = true;
-//           if (connected) {
-//             connected.call(this);
-//           }
-//         }
-//       }
-
-//       base.prototype.disconnectedCallback = base.prototype.__shadydom_disconnectedCallback = function() {
-//         // if rendering, cancel a pending connection and queue disconnect,
-//         // otherwise disconnect only if a connection has been allowed
-//         if (isRendering) {
-//           // This is necessary only because calling removeChild
-//           // on a node that requires distribution leaves it in the DOM tree
-//           // until distribution.
-//           // NOTE: remember this is checking the patched isConnected to determine
-//           // if the node is in the logical tree.
-//           if (!this.isConnected) {
-//             connectMap.set(this, false);
-//           }
-//         } else if (this[connectFlag]) {
-//           this[connectFlag] = false;
-//           if (disconnected) {
-//             disconnected.call(this);
-//           }
-//         }
-//       }
-//     }
-
-//     return base;
-//   }
-
-//   const define = window['customElements']['define'];
-//   // NOTE: Instead of patching customElements.define,
-//   // re-define on the CustomElementRegistry.prototype.define
-//   // for Safari 10 compatibility (it's flakey otherwise).
-//   Object.defineProperty(window['CustomElementRegistry'].prototype, 'define', {
-//     value: function(name, constructor) {
-//       const connected = constructor.prototype.connectedCallback;
-//       const disconnected = constructor.prototype.disconnectedCallback;
-//       define.call(window['customElements'], name,
-//           ManageConnect(constructor, connected, disconnected));
-//       // unpatch connected/disconnected on class; custom elements tears this off
-//       // so the patch is maintained, but if the user calls these methods for
-//       // e.g. testing, they will be as expected.
-//       constructor.prototype.connectedCallback = connected;
-//       constructor.prototype.disconnectedCallback = disconnected;
-//     }
-//   });
-
-// }
-=======
 // Mitigate connect/disconnect spam by wrapping custom element classes.
 if (window['customElements'] && utils.settings.inUse && !utils.settings['preferPerformance']) {
 
@@ -768,5 +647,4 @@
     }
   });
 
-}
->>>>>>> 4e6e5df5
+}