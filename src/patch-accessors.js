/**
@license
Copyright (c) 2016 The Polymer Project Authors. All rights reserved.
This code may only be used under the BSD style license found at http://polymer.github.io/LICENSE.txt
The complete set of authors may be found at http://polymer.github.io/AUTHORS.txt
The complete set of contributors may be found at http://polymer.github.io/CONTRIBUTORS.txt
Code distributed by Google as part of the polymer project is also
subject to an additional IP rights grant found at http://polymer.github.io/PATENTS.txt
*/

import * as utils from './utils.js';
import {getInnerHTML} from './innerHTML.js';
import * as nativeTree from './native-tree.js';
import {nodeAccessors as nativeAccessors} from './native-tree-accessors.js';
import {contains as nativeContains} from './native-methods.js';
import {ensureShadyDataForNode, shadyDataForNode} from './shady-data.js';

function clearNode(node) {
  while (node.firstChild) {
    node.removeChild(node.firstChild);
  }
}

const hasDescriptors = utils.settings.hasDescriptors;
const inertDoc = document.implementation.createHTMLDocument('inert');

const nativeIsConnectedAccessors =
/** @type {ObjectPropertyDescriptor} */(
  Object.getOwnPropertyDescriptor(Node.prototype, 'isConnected')
);

const nativeIsConnected = nativeIsConnectedAccessors && nativeIsConnectedAccessors.get;

const nativeActiveElementDescriptor =
  /** @type {ObjectPropertyDescriptor} */(
    Object.getOwnPropertyDescriptor(Document.prototype, 'activeElement')
  );
function getDocumentActiveElement() {
  if (nativeActiveElementDescriptor && nativeActiveElementDescriptor.get) {
    return nativeActiveElementDescriptor.get.call(document);
  } else if (!utils.settings.hasDescriptors) {
    return document.activeElement;
  }
}

function activeElementForNode(node) {
  let active = getDocumentActiveElement();
  // In IE11, activeElement might be an empty object if the document is
  // contained in an iframe.
  // https://developer.microsoft.com/en-us/microsoft-edge/platform/issues/10998788/
  if (!active || !active.nodeType) {
    return null;
  }
  let isShadyRoot = !!(utils.isShadyRoot(node));
  if (node !== document) {
    // If this node isn't a document or shady root, then it doesn't have
    // an active element.
    if (!isShadyRoot) {
      return null;
    }
    // If this shady root's host is the active element or the active
    // element is not a descendant of the host (in the composed tree),
    // then it doesn't have an active element.
    if (node.host === active ||
        !nativeContains.call(node.host, active)) {
      return null;
    }
  }
  // This node is either the document or a shady root of which the active
  // element is a (composed) descendant of its host; iterate upwards to
  // find the active element's most shallow host within it.
  let activeRoot = utils.ownerShadyRootForNode(active);
  while (activeRoot && activeRoot !== node) {
    active = activeRoot.host;
    activeRoot = utils.ownerShadyRootForNode(active);
  }
  if (node === document) {
    // This node is the document, so activeRoot should be null.
    return activeRoot ? null : active;
  } else {
    // This node is a non-document shady root, and it should be
    // activeRoot.
    return activeRoot === node ? active : null;
  }
}

let OutsideAccessors = {

  parentElement: {
    /** @this {Node} */
    get() {
      const nodeData = shadyDataForNode(this);
      let l = nodeData && nodeData.parentNode;
      if (l && l.nodeType !== Node.ELEMENT_NODE) {
        l = null;
      }
      return l !== undefined ? l : nativeTree.parentElement(this);
    },
    configurable: true
  },

  parentNode: {
    /** @this {Node} */
    get() {
      const nodeData = shadyDataForNode(this);
      const l = nodeData && nodeData.parentNode;
      return l !== undefined ? l : nativeTree.parentNode(this);
    },
    configurable: true
  },

  nextSibling: {
    /** @this {Node} */
    get() {
      const nodeData = shadyDataForNode(this);
      const l = nodeData && nodeData.nextSibling;
      return l !== undefined ? l : nativeTree.nextSibling(this);
    },
    configurable: true
  },

  previousSibling: {
    /** @this {Node} */
    get() {
      const nodeData = shadyDataForNode(this);
      const l = nodeData && nodeData.previousSibling;
      return l !== undefined ? l : nativeTree.previousSibling(this);
    },
    configurable: true
  },

  className: {
    /**
     * @this {HTMLElement}
     */
    get() {
      return this.getAttribute('class') || '';
    },
    /**
     * @this {HTMLElement}
     */
    set(value) {
      this.setAttribute('class', value);
    },
    configurable: true
  },

  // fragment, element, document
  nextElementSibling: {
    /**
     * @this {HTMLElement}
     */
    get() {
      const nodeData = shadyDataForNode(this);
      if (nodeData && nodeData.nextSibling !== undefined) {
        let n = this.nextSibling;
        while (n && n.nodeType !== Node.ELEMENT_NODE) {
          n = n.nextSibling;
        }
        return n;
      } else {
        return nativeTree.nextElementSibling(this);
      }
    },
    configurable: true
  },

  previousElementSibling: {
    /**
     * @this {HTMLElement}
     */
    get() {
      const nodeData = shadyDataForNode(this);
      if (nodeData && nodeData.previousSibling !== undefined) {
        let n = this.previousSibling;
        while (n && n.nodeType !== Node.ELEMENT_NODE) {
          n = n.previousSibling;
        }
        return n;
      } else {
        return nativeTree.previousElementSibling(this);
      }
    },
    configurable: true
  }

};

const IsConnectedAccessor = {

  isConnected: {
    /**
     * @this {Node}
     */
    get() {
      if (utils.isShadyRoot(this)) {
        return this.host.isConnected;
      }
      if (nativeIsConnected && nativeIsConnected.call(this)) {
        return true;
      }
      if (this.nodeType == Node.DOCUMENT_FRAGMENT_NODE) {
        return false;
      }
      // Fast path for distributed nodes.
      const ownerDocument = this.ownerDocument;
      if (utils.hasDocumentContains) {
        if (nativeContains.call(ownerDocument, this)) {
          return true;
        }
      } else if (ownerDocument.documentElement &&
        nativeContains.call(ownerDocument.documentElement, this)) {
        return true;
      }
      // Slow path for non-distributed nodes.
      let node = this;
      while (node && !(node instanceof Document)) {
        node = node.parentNode || (utils.isShadyRoot(node) ? /** @type {ShadowRoot} */(node).host : undefined);
      }
      return !!(node && node instanceof Document);
    },
    configurable: true
  }
};

Object.assign(OutsideAccessors, IsConnectedAccessor);

let InsideAccessors = {

  childNodes: {
    /**
     * @this {HTMLElement}
     */
    get() {
      let childNodes;
      if (utils.isTrackingLogicalChildNodes(this)) {
        const nodeData = shadyDataForNode(this);
        if (!nodeData.childNodes) {
          nodeData.childNodes = [];
          for (let n=this.firstChild; n; n=n.nextSibling) {
            nodeData.childNodes.push(n);
          }
        }
        childNodes = nodeData.childNodes;
      } else {
        childNodes = nativeTree.childNodes(this);
      }
      childNodes.item = function(index) {
        return childNodes[index];
      }
      return childNodes;
    },
    configurable: true
  },

  childElementCount: {
    /** @this {HTMLElement} */
    get() {
      return this.children.length;
    },
    configurable: true
  },

  firstChild: {
    /** @this {HTMLElement} */
    get() {
      const nodeData = shadyDataForNode(this);
      const l = nodeData && nodeData.firstChild;
      return l !== undefined ? l : nativeTree.firstChild(this);
    },
    configurable: true
  },

  lastChild: {
  /** @this {HTMLElement} */
    get() {
      const nodeData = shadyDataForNode(this);
      const l = nodeData && nodeData.lastChild;
      return l !== undefined ? l : nativeTree.lastChild(this);
    },
    configurable: true
  },

  textContent: {
    /**
     * @this {HTMLElement}
     */
    get() {
      if (utils.isTrackingLogicalChildNodes(this)) {
        let tc = [];
        for (let i = 0, cn = this.childNodes, c; (c = cn[i]); i++) {
          if (c.nodeType !== Node.COMMENT_NODE) {
            tc.push(c.textContent);
          }
        }
        return tc.join('');
      } else {
        return nativeTree.textContent(this);
      }
    },
    /**
     * @this {HTMLElement}
     * @param {string} text
     */
    set(text) {
      if (typeof text === 'undefined' || text === null) {
        text = ''
      }
      switch (this.nodeType) {
        case Node.ELEMENT_NODE:
        case Node.DOCUMENT_FRAGMENT_NODE:
          clearNode(this);
          // Document fragments must have no childnodes if setting a blank string
          if (text.length > 0 || this.nodeType === Node.ELEMENT_NODE) {
            if (hasDescriptors) {
              nativeAccessors.textContent.set.call(this, text);
            } else {
              this.appendChild(document.createTextNode(text));
            }
          }
          break;
        default:
          // TODO(sorvell): can't do this if patch nodeValue.
          this.nodeValue = text;
          break;
      }
    },
    configurable: true
  },

  // fragment, element, document
  firstElementChild: {
    /**
     * @this {HTMLElement}
     */
    get() {
      const nodeData = shadyDataForNode(this);
      if (nodeData && nodeData.firstChild !== undefined) {
        let n = this.firstChild;
        while (n && n.nodeType !== Node.ELEMENT_NODE) {
          n = n.nextSibling;
        }
        return n;
      } else {
        return nativeTree.firstElementChild(this);
      }
    },
    configurable: true
  },

  lastElementChild: {
    /**
     * @this {HTMLElement}
     */
    get() {
      const nodeData = shadyDataForNode(this);
      if (nodeData && nodeData.lastChild !== undefined) {
        let n = this.lastChild;
        while (n && n.nodeType !== Node.ELEMENT_NODE) {
          n = n.previousSibling;
        }
        return n;
      } else {
        return nativeTree.lastElementChild(this);
      }
    },
    configurable: true
  },

  children: {
    /**
     * @this {HTMLElement}
     */
    get() {
      let children;
      if (utils.isTrackingLogicalChildNodes(this)) {
        children = Array.prototype.filter.call(this.childNodes, function(n) {
          return (n.nodeType === Node.ELEMENT_NODE);
        });
      } else {
        children = nativeTree.children(this);
      }
      children.item = function(index) {
        return children[index];
      }
      return children;
    },
    configurable: true
  },

  // element (HTMLElement on IE11)
  innerHTML: {
    /**
     * @this {HTMLElement}
     */
    get() {
<<<<<<< HEAD
=======
      const content = this.localName === 'template' ?
        /** @type {HTMLTemplateElement} */(this).content : this;
>>>>>>> 7d8b60e3
      if (utils.isTrackingLogicalChildNodes(this)) {
        let content = this.localName === 'template' ?
        /** @type {HTMLTemplateElement} */(this).content : this;
        return getInnerHTML(content);
      } else {
        return nativeTree.innerHTML(this);
      }
    },
    /**
     * @this {HTMLElement}
     */
    set(text) {
      const content = this.localName === 'template' ?
        /** @type {HTMLTemplateElement} */(this).content : this;
      clearNode(content);
<<<<<<< HEAD
      if (hasDescriptors) {
        nativeAccessors.innerHTML.set.call(htmlContainer, text);
=======
      let containerName = this.localName;
      if (!containerName || containerName === 'template') {
        containerName = 'div';
      }
      const htmlContainer = inertDoc.createElement(containerName);
      if (nativeInnerHTMLDesc && nativeInnerHTMLDesc.set) {
        nativeInnerHTMLDesc.set.call(htmlContainer, text);
>>>>>>> 7d8b60e3
      } else {
        htmlContainer.innerHTML = text;
      }
      while (htmlContainer.firstChild) {
        content.appendChild(htmlContainer.firstChild);
      }
    },
    configurable: true
  }

};

// Note: Can be patched on element prototype on all browsers.
// Must be patched on instance on browsers that support native Shadow DOM
// but do not have builtin accessors (old Chrome).
export let ShadowRootAccessor = {

  shadowRoot: {
    /**
     * @this {HTMLElement}
     */
    get() {
      const nodeData = shadyDataForNode(this);
      return nodeData && nodeData.publicRoot || null;
    },
    configurable: true
  }
};

// Note: Can be patched on document prototype on browsers with builtin accessors.
// Must be patched separately on simulated ShadowRoot.
// Must be patched as `_activeElement` on browsers without builtin accessors.
export let ActiveElementAccessor = {

  activeElement: {
    /**
     * @this {HTMLElement}
     */
    get() {
      return activeElementForNode(this);
    },
    /**
     * @this {HTMLElement}
     */
    set() {},
    configurable: true
  }

};

// patch a group of descriptors on an object only if it exists or if the `force`
// argument is true.
/**
 * @param {!Object} obj
 * @param {!Object} descriptors
 * @param {boolean=} force
 */
function patchAccessorGroup(obj, descriptors, force) {
  for (let p in descriptors) {
    let objDesc = Object.getOwnPropertyDescriptor(obj, p);
    if ((objDesc && objDesc.configurable) ||
      (!objDesc && force)) {
      Object.defineProperty(obj, p, descriptors[p]);
    } else if (force) {
      console.warn('Could not define', p, 'on', obj);
    }
  }
}

// patch dom accessors on proto where they exist
export function patchAccessors(proto) {
  patchAccessorGroup(proto, OutsideAccessors);
  patchAccessorGroup(proto, InsideAccessors);
  patchAccessorGroup(proto, ActiveElementAccessor);
}

// ensure element descriptors (IE/Edge don't have em)
export function patchShadowRootAccessors(proto) {
  patchAccessorGroup(proto, InsideAccessors, true);
  patchAccessorGroup(proto, ActiveElementAccessor, true);
  patchAccessorGroup(proto, IsConnectedAccessor, true);
}

// ensure an element has patched "outside" accessors; no-op when not needed
export let patchOutsideElementAccessors = utils.settings.hasDescriptors ?
  function() {} : function(element) {
    const sd = ensureShadyDataForNode(element);
    if (!sd.__outsideAccessors) {
      sd.__outsideAccessors = true;
      patchAccessorGroup(element, OutsideAccessors, true);
    }
  }

// ensure an element has patched "inside" accessors; no-op when not needed
export let patchInsideElementAccessors = utils.settings.hasDescriptors ?
  function() {} : function(element) {
    const sd = ensureShadyDataForNode(element);
    if (!sd.__insideAccessors) {
      patchAccessorGroup(element, InsideAccessors, true);
      patchAccessorGroup(element, ShadowRootAccessor, true);
    }
  }<|MERGE_RESOLUTION|>--- conflicted
+++ resolved
@@ -309,12 +309,12 @@
       switch (this.nodeType) {
         case Node.ELEMENT_NODE:
         case Node.DOCUMENT_FRAGMENT_NODE:
-          clearNode(this);
-          // Document fragments must have no childnodes if setting a blank string
-          if (text.length > 0 || this.nodeType === Node.ELEMENT_NODE) {
-            if (hasDescriptors) {
-              nativeAccessors.textContent.set.call(this, text);
-            } else {
+          if (!utils.isTrackingLogicalChildNodes(this) && hasDescriptors) {
+            nativeAccessors.textContent.set.call(this, text);
+          } else {
+            clearNode(this);
+            // Document fragments must have no childnodes if setting a blank string
+            if (text.length > 0 || this.nodeType === Node.ELEMENT_NODE) {
               this.appendChild(document.createTextNode(text));
             }
           }
@@ -394,13 +394,8 @@
      * @this {HTMLElement}
      */
     get() {
-<<<<<<< HEAD
-=======
-      const content = this.localName === 'template' ?
-        /** @type {HTMLTemplateElement} */(this).content : this;
->>>>>>> 7d8b60e3
       if (utils.isTrackingLogicalChildNodes(this)) {
-        let content = this.localName === 'template' ?
+        const content = this.localName === 'template' ?
         /** @type {HTMLTemplateElement} */(this).content : this;
         return getInnerHTML(content);
       } else {
@@ -414,18 +409,14 @@
       const content = this.localName === 'template' ?
         /** @type {HTMLTemplateElement} */(this).content : this;
       clearNode(content);
-<<<<<<< HEAD
+      let containerName = this.localName;
+      // avoid creating a template so we don't have to pull nodes form `.content`
+      if (!containerName || containerName === 'template') {
+        containerName = 'div';
+      }
+      const htmlContainer = inertDoc.createElement(containerName);
       if (hasDescriptors) {
         nativeAccessors.innerHTML.set.call(htmlContainer, text);
-=======
-      let containerName = this.localName;
-      if (!containerName || containerName === 'template') {
-        containerName = 'div';
-      }
-      const htmlContainer = inertDoc.createElement(containerName);
-      if (nativeInnerHTMLDesc && nativeInnerHTMLDesc.set) {
-        nativeInnerHTMLDesc.set.call(htmlContainer, text);
->>>>>>> 7d8b60e3
       } else {
         htmlContainer.innerHTML = text;
       }
