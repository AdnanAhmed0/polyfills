/**
@license
Copyright (c) 2016 The Polymer Project Authors. All rights reserved.
This code may only be used under the BSD style license found at http://polymer.github.io/LICENSE.txt
The complete set of authors may be found at http://polymer.github.io/AUTHORS.txt
The complete set of contributors may be found at http://polymer.github.io/CONTRIBUTORS.txt
Code distributed by Google as part of the polymer project is also
subject to an additional IP rights grant found at http://polymer.github.io/PATENTS.txt
*/

import * as utils from './utils.js';
<<<<<<< HEAD
import {shadowRootMixin, nodeMixin, windowMixin, textMixin, queryMixin, elementMixin, documentMixin, htmlElementMixin, slotMixin} from './patches.js';
import {patchAccessors, patchShadowRootAccessors} from './patch-accessors.js';
import {ShadyRoot} from './attach-shadow.js';
=======
import {flush} from './flush.js';
import {dispatchEvent, querySelectorAll} from './native-methods.js';
import * as mutation from './logical-mutation.js';
import {ActiveElementAccessor, ShadowRootAccessor, patchAccessors, patchShadowRootAccessors, IsConnectedAccessor} from './patch-accessors.js';
import {addEventListener, removeEventListener} from './patch-events.js';
import {attachShadow, ShadyRoot} from './attach-shadow.js';
import {shadyDataForNode, ensureShadyDataForNode} from './shady-data.js';

function getAssignedSlot(node) {
  mutation.renderRootNode(node);
  const nodeData = shadyDataForNode(node);
  return nodeData && nodeData.assignedSlot || null;
}

let windowMixin = {

  // NOTE: ensure these methods are bound to `window` so that `this` is correct
  // when called directly from global context without a receiver; e.g.
  // `addEventListener(...)`.
  addEventListener: addEventListener.bind(window),

  removeEventListener: removeEventListener.bind(window)

};

let nodeMixin = {

  addEventListener: addEventListener,

  removeEventListener: removeEventListener,

  appendChild(node) {
    return mutation.insertBefore(this, node);
  },

  insertBefore(node, ref_node) {
    return mutation.insertBefore(this, node, ref_node);
  },

  removeChild(node) {
    return mutation.removeChild(this, node);
  },

  /**
   * @this {Node}
   */
  replaceChild(node, ref_node) {
    mutation.insertBefore(this, node, ref_node);
    mutation.removeChild(this, ref_node);
    return node;
  },

  /**
   * @this {Node}
   */
  cloneNode(deep) {
    return mutation.cloneNode(this, deep);
  },

  /**
   * @this {Node}
   */
  getRootNode(options) {
    return mutation.getRootNode(this, options);
  },

  contains(node) {
    return utils.contains(this, node);
  },

  /**
   * @this {Node}
   */
  dispatchEvent(event) {
    flush();
    return dispatchEvent.call(this, event);
  }

};

// NOTE: we can do this regardless of the browser supporting native accessors
// since this is always "new" in that case.
Object.defineProperties(nodeMixin, IsConnectedAccessor);

// NOTE: For some reason 'Text' redefines 'assignedSlot'
let textMixin = {
  /**
   * @this {Text}
   */
  get assignedSlot() {
    return getAssignedSlot(this);
  }
};

let queryMixin = {

  // TODO(sorvell): consider doing native QSA and filtering results.
  /**
   * @this {DocumentFragment}
   */
  querySelector(selector) {
    // match selector and halt on first result.
    let result = mutation.query(this, function(n) {
      return utils.matchesSelector(n, selector);
    }, function(n) {
      return Boolean(n);
    })[0];
    return result || null;
  },

  /**
   * @this {DocumentFragment}
   */
  // TODO(sorvell): `useNative` option relies on native querySelectorAll and
  // misses distributed nodes, see
  // https://github.com/webcomponents/shadydom/pull/210#issuecomment-361435503
  querySelectorAll(selector, useNative) {
    if (useNative) {
      const o = Array.prototype.slice.call(querySelectorAll.call(this, selector));
      const root = this.getRootNode();
      return o.filter(e => e.getRootNode() == root);
    }
    return mutation.query(this, function(n) {
      return utils.matchesSelector(n, selector);
    });
  }

};

let fragmentMixin = {};

let slotMixin = {

  /**
   * @this {HTMLSlotElement}
   */
  assignedNodes(options) {
    if (this.localName === 'slot') {
      mutation.renderRootNode(this);
      const nodeData = shadyDataForNode(this);
      return nodeData ?
        ((options && options.flatten ? nodeData.flattenedNodes :
          nodeData.assignedNodes) || []) :
        [];
    }
  }

};

let elementMixin = utils.extendAll({

  /**
   * @this {HTMLElement}
   */
  setAttribute(name, value) {
    mutation.setAttribute(this, name, value);
  },

  /**
   * @this {HTMLElement}
   */
  removeAttribute(name) {
    mutation.removeAttribute(this, name);
  },

  /**
   * @this {HTMLElement}
   */
  attachShadow(options) {
    return attachShadow(this, options);
  },

  /**
   * @this {HTMLElement}
   */
  get slot() {
    return this.getAttribute('slot');
  },

  /**
   * @this {HTMLElement}
   */
  set slot(value) {
    mutation.setAttribute(this, 'slot', value);
  },

  /**
   * @this {HTMLElement}
   */
  get assignedSlot() {
    return getAssignedSlot(this);
  }

}, queryMixin, slotMixin);

Object.defineProperties(elementMixin, ShadowRootAccessor);

let documentMixin = {
  /**
   * @this {Document}
   */
  importNode(node, deep) {
    return mutation.importNode(node, deep);
  },

  /**
   * @this {Document}
   */
  getElementById(id) {
    let result = mutation.query(this, function(n) {
      return n.id == id;
    }, function(n) {
      return Boolean(n);
    })[0];
    return result || null;
  }

};

Object.defineProperties(documentMixin, {
  '_activeElement': ActiveElementAccessor.activeElement
});

let nativeBlur = HTMLElement.prototype.blur;

let htmlElementMixin = {
  /**
   * @this {HTMLElement}
   */
  blur() {
    const nodeData = shadyDataForNode(this);
    let root = nodeData && nodeData.root;
    let shadowActive = root && root.activeElement;
    if (shadowActive) {
      shadowActive.blur();
    } else {
      nativeBlur.call(this);
    }
  }
};

for (const property of Object.getOwnPropertyNames(Document.prototype)) {
  if (property.substring(0,2) === 'on') {
    Object.defineProperty(htmlElementMixin, property, {
      /** @this {HTMLElement} */
      set: function(fn) {
        const shadyData = ensureShadyDataForNode(this);
        const eventName = property.substring(2);
        shadyData.__onCallbackListeners[property] && this.removeEventListener(eventName, shadyData.__onCallbackListeners[property]);
        this.addEventListener(eventName, fn, {});
        shadyData.__onCallbackListeners[property] = fn;
      },
      /** @this {HTMLElement} */
      get() {
        const shadyData = shadyDataForNode(this);
        return shadyData && shadyData.__onCallbackListeners[property];
      },
      configurable: true
    });
  }
}

const shadowRootMixin = utils.extendAll({
  /**
   * @this {ShadowRoot}
   */
  addEventListener(type, fn, optionsOrCapture) {
    if (typeof optionsOrCapture !== 'object') {
      optionsOrCapture = {
        capture: Boolean(optionsOrCapture)
      }
    }
    optionsOrCapture.__shadyTarget = this;
    this.host.addEventListener(type, fn, optionsOrCapture);
  },

  /**
   * @this {ShadowRoot}
   */
  removeEventListener(type, fn, optionsOrCapture) {
    if (typeof optionsOrCapture !== 'object') {
      optionsOrCapture = {
        capture: Boolean(optionsOrCapture)
      }
    }
    optionsOrCapture.__shadyTarget = this;
    this.host.removeEventListener(type, fn, optionsOrCapture);
  },

  /**
   * @this {ShadowRoot}
   */
  getElementById(id) {
    let result = mutation.query(this, function(n) {
      return n.id == id;
    }, function(n) {
      return Boolean(n);
    })[0];
    return result || null;
  }
}, queryMixin);

// Patch querySelector/All on documents and fragments only if
// flag is not set.
if (!utils.settings['preferPerformance']) {
  utils.extendAll(documentMixin, queryMixin);
  utils.extendAll(fragmentMixin, queryMixin);
}
>>>>>>> 4e6e5df5

function patchBuiltin(proto, obj) {
  let n$ = Object.getOwnPropertyNames(obj);
  for (let i=0; i < n$.length; i++) {
    let n = n$[i];
    let d = Object.getOwnPropertyDescriptor(obj, n);
    // NOTE: we prefer writing directly here because some browsers
    // have descriptors that are writable but not configurable (e.g.
    // `appendChild` on older browsers)
    if (d.value) {
      proto[n] = d.value;
    } else {
      Object.defineProperty(proto, n, d);
    }
  }
}

const nativeHTMLElement =
    (window['customElements'] && window['customElements']['nativeHTMLElement']) ||
    HTMLElement;

// Apply patches to builtins (e.g. Element.prototype). Some of these patches
// can be done unconditionally (mostly methods like
// `Element.prototype.appendChild`) and some can only be done when the browser
// has proper descriptors on the builtin prototype
// (e.g. `Element.prototype.firstChild`)`. When descriptors are not available,
// elements are individually patched when needed (see e.g.
// `patchInside/OutsideElementAccessors` in `patch-accessors.js`).
export function patchBuiltins() {
  if (utils.settings['noPatch']) {
    patchShadowRootAccessors(ShadyRoot.prototype);
    patchBuiltin(ShadyRoot.prototype, shadowRootMixin);
    patchBuiltin(ShadyRoot.prototype, nodeMixin);
    patchBuiltin(ShadyRoot.prototype, queryMixin);
    return;
  }
  // These patches can always be done, for all supported browsers.
  patchBuiltin(ShadyRoot.prototype, shadowRootMixin);
  patchBuiltin(window.Node.prototype, nodeMixin);
  patchBuiltin(window.Window.prototype, windowMixin);
  patchBuiltin(window.Text.prototype, textMixin);
<<<<<<< HEAD
  patchBuiltin(window.DocumentFragment.prototype, queryMixin);
=======
>>>>>>> 4e6e5df5
  patchBuiltin(window.Element.prototype, elementMixin);
  patchBuiltin(window.DocumentFragment.prototype, fragmentMixin);
  patchBuiltin(window.Document.prototype, documentMixin);
  if (window.HTMLSlotElement) {
    patchBuiltin(window.HTMLSlotElement.prototype, slotMixin);
  }
  patchBuiltin(nativeHTMLElement.prototype, htmlElementMixin);
  // These patches can *only* be done
  // on browsers that have proper property descriptors on builtin prototypes.
  // This includes: IE11, Edge, Chrome >= 4?; Safari >= 10, Firefox
  // On older browsers (Chrome <= 4?, Safari 9), a per element patching
  // strategy is used for patching accessors.
  if (utils.settings.hasDescriptors) {
    patchAccessors(window.Node.prototype);
    patchAccessors(window.Text.prototype);
    patchAccessors(window.DocumentFragment.prototype);
    patchAccessors(window.Element.prototype);
    patchAccessors(nativeHTMLElement.prototype);
    patchAccessors(window.Document.prototype);
    if (window.HTMLSlotElement) {
      patchAccessors(window.HTMLSlotElement.prototype);
    }
  }
  patchShadowRootAccessors(ShadyRoot.prototype);
}<|MERGE_RESOLUTION|>--- conflicted
+++ resolved
@@ -9,320 +9,9 @@
 */
 
 import * as utils from './utils.js';
-<<<<<<< HEAD
 import {shadowRootMixin, nodeMixin, windowMixin, textMixin, queryMixin, elementMixin, documentMixin, htmlElementMixin, slotMixin} from './patches.js';
 import {patchAccessors, patchShadowRootAccessors} from './patch-accessors.js';
 import {ShadyRoot} from './attach-shadow.js';
-=======
-import {flush} from './flush.js';
-import {dispatchEvent, querySelectorAll} from './native-methods.js';
-import * as mutation from './logical-mutation.js';
-import {ActiveElementAccessor, ShadowRootAccessor, patchAccessors, patchShadowRootAccessors, IsConnectedAccessor} from './patch-accessors.js';
-import {addEventListener, removeEventListener} from './patch-events.js';
-import {attachShadow, ShadyRoot} from './attach-shadow.js';
-import {shadyDataForNode, ensureShadyDataForNode} from './shady-data.js';
-
-function getAssignedSlot(node) {
-  mutation.renderRootNode(node);
-  const nodeData = shadyDataForNode(node);
-  return nodeData && nodeData.assignedSlot || null;
-}
-
-let windowMixin = {
-
-  // NOTE: ensure these methods are bound to `window` so that `this` is correct
-  // when called directly from global context without a receiver; e.g.
-  // `addEventListener(...)`.
-  addEventListener: addEventListener.bind(window),
-
-  removeEventListener: removeEventListener.bind(window)
-
-};
-
-let nodeMixin = {
-
-  addEventListener: addEventListener,
-
-  removeEventListener: removeEventListener,
-
-  appendChild(node) {
-    return mutation.insertBefore(this, node);
-  },
-
-  insertBefore(node, ref_node) {
-    return mutation.insertBefore(this, node, ref_node);
-  },
-
-  removeChild(node) {
-    return mutation.removeChild(this, node);
-  },
-
-  /**
-   * @this {Node}
-   */
-  replaceChild(node, ref_node) {
-    mutation.insertBefore(this, node, ref_node);
-    mutation.removeChild(this, ref_node);
-    return node;
-  },
-
-  /**
-   * @this {Node}
-   */
-  cloneNode(deep) {
-    return mutation.cloneNode(this, deep);
-  },
-
-  /**
-   * @this {Node}
-   */
-  getRootNode(options) {
-    return mutation.getRootNode(this, options);
-  },
-
-  contains(node) {
-    return utils.contains(this, node);
-  },
-
-  /**
-   * @this {Node}
-   */
-  dispatchEvent(event) {
-    flush();
-    return dispatchEvent.call(this, event);
-  }
-
-};
-
-// NOTE: we can do this regardless of the browser supporting native accessors
-// since this is always "new" in that case.
-Object.defineProperties(nodeMixin, IsConnectedAccessor);
-
-// NOTE: For some reason 'Text' redefines 'assignedSlot'
-let textMixin = {
-  /**
-   * @this {Text}
-   */
-  get assignedSlot() {
-    return getAssignedSlot(this);
-  }
-};
-
-let queryMixin = {
-
-  // TODO(sorvell): consider doing native QSA and filtering results.
-  /**
-   * @this {DocumentFragment}
-   */
-  querySelector(selector) {
-    // match selector and halt on first result.
-    let result = mutation.query(this, function(n) {
-      return utils.matchesSelector(n, selector);
-    }, function(n) {
-      return Boolean(n);
-    })[0];
-    return result || null;
-  },
-
-  /**
-   * @this {DocumentFragment}
-   */
-  // TODO(sorvell): `useNative` option relies on native querySelectorAll and
-  // misses distributed nodes, see
-  // https://github.com/webcomponents/shadydom/pull/210#issuecomment-361435503
-  querySelectorAll(selector, useNative) {
-    if (useNative) {
-      const o = Array.prototype.slice.call(querySelectorAll.call(this, selector));
-      const root = this.getRootNode();
-      return o.filter(e => e.getRootNode() == root);
-    }
-    return mutation.query(this, function(n) {
-      return utils.matchesSelector(n, selector);
-    });
-  }
-
-};
-
-let fragmentMixin = {};
-
-let slotMixin = {
-
-  /**
-   * @this {HTMLSlotElement}
-   */
-  assignedNodes(options) {
-    if (this.localName === 'slot') {
-      mutation.renderRootNode(this);
-      const nodeData = shadyDataForNode(this);
-      return nodeData ?
-        ((options && options.flatten ? nodeData.flattenedNodes :
-          nodeData.assignedNodes) || []) :
-        [];
-    }
-  }
-
-};
-
-let elementMixin = utils.extendAll({
-
-  /**
-   * @this {HTMLElement}
-   */
-  setAttribute(name, value) {
-    mutation.setAttribute(this, name, value);
-  },
-
-  /**
-   * @this {HTMLElement}
-   */
-  removeAttribute(name) {
-    mutation.removeAttribute(this, name);
-  },
-
-  /**
-   * @this {HTMLElement}
-   */
-  attachShadow(options) {
-    return attachShadow(this, options);
-  },
-
-  /**
-   * @this {HTMLElement}
-   */
-  get slot() {
-    return this.getAttribute('slot');
-  },
-
-  /**
-   * @this {HTMLElement}
-   */
-  set slot(value) {
-    mutation.setAttribute(this, 'slot', value);
-  },
-
-  /**
-   * @this {HTMLElement}
-   */
-  get assignedSlot() {
-    return getAssignedSlot(this);
-  }
-
-}, queryMixin, slotMixin);
-
-Object.defineProperties(elementMixin, ShadowRootAccessor);
-
-let documentMixin = {
-  /**
-   * @this {Document}
-   */
-  importNode(node, deep) {
-    return mutation.importNode(node, deep);
-  },
-
-  /**
-   * @this {Document}
-   */
-  getElementById(id) {
-    let result = mutation.query(this, function(n) {
-      return n.id == id;
-    }, function(n) {
-      return Boolean(n);
-    })[0];
-    return result || null;
-  }
-
-};
-
-Object.defineProperties(documentMixin, {
-  '_activeElement': ActiveElementAccessor.activeElement
-});
-
-let nativeBlur = HTMLElement.prototype.blur;
-
-let htmlElementMixin = {
-  /**
-   * @this {HTMLElement}
-   */
-  blur() {
-    const nodeData = shadyDataForNode(this);
-    let root = nodeData && nodeData.root;
-    let shadowActive = root && root.activeElement;
-    if (shadowActive) {
-      shadowActive.blur();
-    } else {
-      nativeBlur.call(this);
-    }
-  }
-};
-
-for (const property of Object.getOwnPropertyNames(Document.prototype)) {
-  if (property.substring(0,2) === 'on') {
-    Object.defineProperty(htmlElementMixin, property, {
-      /** @this {HTMLElement} */
-      set: function(fn) {
-        const shadyData = ensureShadyDataForNode(this);
-        const eventName = property.substring(2);
-        shadyData.__onCallbackListeners[property] && this.removeEventListener(eventName, shadyData.__onCallbackListeners[property]);
-        this.addEventListener(eventName, fn, {});
-        shadyData.__onCallbackListeners[property] = fn;
-      },
-      /** @this {HTMLElement} */
-      get() {
-        const shadyData = shadyDataForNode(this);
-        return shadyData && shadyData.__onCallbackListeners[property];
-      },
-      configurable: true
-    });
-  }
-}
-
-const shadowRootMixin = utils.extendAll({
-  /**
-   * @this {ShadowRoot}
-   */
-  addEventListener(type, fn, optionsOrCapture) {
-    if (typeof optionsOrCapture !== 'object') {
-      optionsOrCapture = {
-        capture: Boolean(optionsOrCapture)
-      }
-    }
-    optionsOrCapture.__shadyTarget = this;
-    this.host.addEventListener(type, fn, optionsOrCapture);
-  },
-
-  /**
-   * @this {ShadowRoot}
-   */
-  removeEventListener(type, fn, optionsOrCapture) {
-    if (typeof optionsOrCapture !== 'object') {
-      optionsOrCapture = {
-        capture: Boolean(optionsOrCapture)
-      }
-    }
-    optionsOrCapture.__shadyTarget = this;
-    this.host.removeEventListener(type, fn, optionsOrCapture);
-  },
-
-  /**
-   * @this {ShadowRoot}
-   */
-  getElementById(id) {
-    let result = mutation.query(this, function(n) {
-      return n.id == id;
-    }, function(n) {
-      return Boolean(n);
-    })[0];
-    return result || null;
-  }
-}, queryMixin);
-
-// Patch querySelector/All on documents and fragments only if
-// flag is not set.
-if (!utils.settings['preferPerformance']) {
-  utils.extendAll(documentMixin, queryMixin);
-  utils.extendAll(fragmentMixin, queryMixin);
-}
->>>>>>> 4e6e5df5
 
 function patchBuiltin(proto, obj) {
   let n$ = Object.getOwnPropertyNames(obj);
@@ -364,13 +53,12 @@
   patchBuiltin(window.Node.prototype, nodeMixin);
   patchBuiltin(window.Window.prototype, windowMixin);
   patchBuiltin(window.Text.prototype, textMixin);
-<<<<<<< HEAD
-  patchBuiltin(window.DocumentFragment.prototype, queryMixin);
-=======
->>>>>>> 4e6e5df5
   patchBuiltin(window.Element.prototype, elementMixin);
-  patchBuiltin(window.DocumentFragment.prototype, fragmentMixin);
   patchBuiltin(window.Document.prototype, documentMixin);
+  if (!utils.settings['preferPerformance']) {
+    patchBuiltin(window.DocumentFragment.prototype, queryMixin);
+    patchBuiltin(window.Document.prototype, queryMixin);
+  }
   if (window.HTMLSlotElement) {
     patchBuiltin(window.HTMLSlotElement.prototype, slotMixin);
   }
