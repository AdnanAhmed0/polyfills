--- conflicted
+++ resolved
@@ -34,11 +34,7 @@
   /** @type {?Node|undefined} */
   let current = node;
   while (current && !(current.__CE_isImportDocument || current instanceof Document)) {
-<<<<<<< HEAD
-    current = current.parentNode || (ShadowRoot && current instanceof ShadowRoot ? current.host : undefined);
-=======
     current = current.parentNode || (window.ShadowRoot && current instanceof ShadowRoot ? current.host : undefined);
->>>>>>> c2159959
   }
   return !!(current && (current.__CE_isImportDocument || current instanceof Document));
 }
